--- conflicted
+++ resolved
@@ -21,7 +21,6 @@
 	"encoding/hex"
 	"errors"
 	"fmt"
-
 	"math/rand"
 	"sort"
 	"strings"
@@ -92,29 +91,17 @@
 // Kademlia is a table of live peers and a db of known peers (node records)
 type Kademlia struct {
 	lock            sync.RWMutex
-<<<<<<< HEAD
 	capabilityIndex map[string]*capabilityIndex // index with pots for peers with a capability
 	defaultIndex    *capabilityIndex            // index with pots for all peers (no capability)
 	*KadParams                                  // Kademlia configuration parameters
 	base            []byte                      // immutable baseaddress of the table
-	depth           uint8                       // stores the last current depth of saturation
+	saturationDepth uint8                       // stores the last current depth of saturation
 	nDepth          int                         // stores the last neighbourhood depth
 	nDepthMu        sync.RWMutex                // protects neighbourhood depth nDepth
 	nDepthSig       []chan struct{}             // signals when neighbourhood depth nDepth is changed
 
 	newPeerPubSub     *pubsubchannel.PubSubChannel
 	removedPeerPubSub *pubsubchannel.PubSubChannel
-=======
-	capabilityIndex map[string]*capabilityIndex
-	*KadParams                      // Kademlia configuration parameters
-	base            []byte          // immutable baseaddress of the table
-	addrs           *pot.Pot        // pots container for known peer addresses
-	conns           *pot.Pot        // pots container for live peer connections
-	saturationDepth uint8           // stores the last current depth of saturation
-	nDepth          int             // stores the last neighbourhood depth
-	nDepthMu        sync.RWMutex    // protects neighbourhood depth nDepth
-	nDepthSig       []chan struct{} // signals when neighbourhood depth nDepth is changed
->>>>>>> 831a76e8
 }
 
 type KademliaInfo struct {
@@ -349,20 +336,12 @@
 	// and from shallow to deep (ascending order of PO)
 	// insert them in a map of bin arrays, keyed with the number of connected peers
 	saturation := make(map[int][]int)
-<<<<<<< HEAD
-	var lastPO int       // the last non-empty PO bin in the iteration
-	saturationDepth = -1 // the deepest PO such that all shallower bins have >= k.MinBinSize peers
-	var pastDepth bool   // whether po of iteration >= depth
-	k.defaultIndex.conns.EachBin(k.base, Pof, 0, func(bin *pot.Bin) bool {
-		// process skipped empty bins
-=======
 	var lastPO int                       // the last non-empty PO bin in the iteration
 	saturationDepth = -1                 // the deepest PO such that all shallower bins have >= expectedMinBinSize peers
 	var pastDepth bool                   // whether po of iteration >= depth
 	var currentMaxBinSize = k.MinBinSize //Stores the current biggest MinBinSize
 
 	binConsumer := func(bin *pot.Bin) bool {
->>>>>>> 831a76e8
 		po := bin.ProximityOrder
 		size := bin.Size
 		expectedMinBinSize := k.expectedMinBinSize(po)
@@ -398,14 +377,10 @@
 			saturation[size] = append(saturation[size], po)
 		}
 		return true
-<<<<<<< HEAD
-	}, true)
-=======
-	}
-
-	k.conns.EachBin(k.base, Pof, 0, binConsumer)
-
->>>>>>> 831a76e8
+	}
+
+	k.defaultIndex.conns.EachBin(k.base, Pof, 0, binConsumer, true)
+
 	// to trigger peer requests for peers closer than closest connection, include
 	// all bins from nearest connection upto nearest address as unsaturated
 	var nearestAddrAt int
@@ -1107,26 +1082,16 @@
 
 func (k *Kademlia) saturation() int {
 	prev := -1
-<<<<<<< HEAD
 	radius := neighbourhoodRadiusForPot(k.defaultIndex.conns, k.NeighbourhoodSize, k.base)
 	k.defaultIndex.conns.EachBin(k.base, Pof, 0, func(bin *pot.Bin) bool {
-=======
-	radius := neighbourhoodRadiusForPot(k.conns, k.NeighbourhoodSize, k.base)
-	k.conns.EachBin(k.base, Pof, 0, func(bin *pot.Bin) bool {
 		expectedMinBinSize := k.expectedMinBinSize(bin.ProximityOrder)
->>>>>>> 831a76e8
 		prev++
 		po := bin.ProximityOrder
 		if po >= radius {
 			return false
 		}
-<<<<<<< HEAD
-		return prev == po && bin.Size >= k.MinBinSize
+		return prev == po && bin.Size >= expectedMinBinSize
 	}, true)
-=======
-		return prev == po && bin.Size >= expectedMinBinSize
-	})
->>>>>>> 831a76e8
 	if prev < 0 {
 		return 0
 	}
@@ -1162,13 +1127,7 @@
 			unsaturatedBins = append(unsaturatedBins, po)
 		}
 		return true
-<<<<<<< HEAD
 	}, true)
-
-	log.Trace("list of unsaturated bins", "unsaturatedBins", unsaturatedBins)
-=======
-	})
->>>>>>> 831a76e8
 	return len(unsaturatedBins) == 0
 }
 
@@ -1247,7 +1206,7 @@
 
 //Calculates the expected min size of a given bin (minBinSize)
 func (k *Kademlia) expectedMinBinSize(proximityOrder int) int {
-	depth := depthForPot(k.conns, k.NeighbourhoodSize, k.base)
+	depth := depthForPot(k.defaultIndex.conns, k.NeighbourhoodSize, k.base)
 
 	minBinSize := k.MinBinSize + (depth - proximityOrder - 1)
 
