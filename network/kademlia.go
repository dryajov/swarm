--- conflicted
+++ resolved
@@ -428,25 +428,11 @@
 					return false
 				}
 			}
-<<<<<<< HEAD
 			suggestedPeer = k.suggestPeerInBin(bin)
-=======
-			// curPO found
-			// find a callable peer out of the addresses in the unsaturated bin
-			// stop if found
-			bin.ValIterator(func(val pot.Val) bool {
-				e := val.(*entry)
-				if k.callable(e) {
-					suggestedPeer = e.BzzAddr
-					return false
-				}
-
-				return true
-			})
->>>>>>> 697b049c
 			return cur < len(bins) && suggestedPeer == nil
 		}, true)
 	}
+
 	if uint8(saturationDepth) < k.saturationDepth {
 		k.saturationDepth = uint8(saturationDepth)
 		return suggestedPeer, saturationDepth, true
