// Copyright 2019 The go-ethereum Authors
// This file is part of the go-ethereum library.
//
// The go-ethereum library is free software: you can redistribute it and/or modify
// it under the terms of the GNU Lesser General Public License as published by
// the Free Software Foundation, either version 3 of the License, or
// (at your option) any later version.
//
// The go-ethereum library is distributed in the hope that it will be useful,
// but WITHOUT ANY WARRANTY; without even the implied warranty of
// MERCHANTABILITY or FITNESS FOR A PARTICULAR PURPOSE. See the
// GNU Lesser General Public License for more details.
//
// You should have received a copy of the GNU Lesser General Public License
// along with the go-ethereum library. If not, see <http://www.gnu.org/licenses/>.

package swap

import (
	"context"
	"crypto/ecdsa"
	"encoding/binary"
	"errors"
	"fmt"
	"math/big"
	"strconv"
	"sync"
	"time"

	"github.com/ethereum/go-ethereum/accounts/abi/bind"
	"github.com/ethereum/go-ethereum/common"
	"github.com/ethereum/go-ethereum/core/types"
	"github.com/ethereum/go-ethereum/crypto"
	"github.com/ethereum/go-ethereum/p2p/enode"
	"github.com/ethersphere/swarm/contracts/swap"
	cswap "github.com/ethersphere/swarm/contracts/swap"
	"github.com/ethersphere/swarm/log"
	"github.com/ethersphere/swarm/p2p/protocols"
	"github.com/ethersphere/swarm/state"
)

// ErrInvalidChequeSignature indicates the signature on the cheque was invalid
var ErrInvalidChequeSignature = errors.New("invalid cheque signature")

// Swap represents the SwAP Swarm Accounting Protocol
// a peer to peer micropayment system
// A node maintains an individual balance with every peer
// Only messages which have a price will be accounted for
type Swap struct {
	api                 PublicAPI
	stateStore          state.Store          // stateStore is needed in order to keep balances across sessions
	lock                sync.RWMutex         // lock the balances
	balances            map[enode.ID]int64   // map of balances for each peer
	cheques             map[enode.ID]*Cheque // map of balances for each peer
	peers               map[enode.ID]*Peer   // map of all swap Peers
	backend             cswap.Backend        // the backend (blockchain) used
	owner               *Owner               // contract access
	params              *Params              // economic and operational parameters
	contractReference   *swap.Swap           // reference to the smart contract
	oracle              PriceOracle          // the oracle providing the ether price for honey
	paymentThreshold    int64                // balance difference required for requesting cheque
	disconnectThreshold int64                // balance difference required for dropping peer
}

// Owner encapsulates information related to accessing the contract
type Owner struct {
	Contract   common.Address    // address of swap contract
	address    common.Address    // owner address
	privateKey *ecdsa.PrivateKey // private key
	publicKey  *ecdsa.PublicKey  // public key
}

// Params encapsulates param
type Params struct {
	InitialDepositAmount uint64 //
}

// NewDefaultParams returns a Params struct filled with default values
func NewDefaultParams() *Params {
	return &Params{
		InitialDepositAmount: DefaultInitialDepositAmount,
	}
}

// New - swap constructor
func New(stateStore state.Store, prvkey *ecdsa.PrivateKey, contract common.Address, backend cswap.Backend) *Swap {
	sw := &Swap{
		stateStore:          stateStore,
		balances:            make(map[enode.ID]int64),
		backend:             backend,
		cheques:             make(map[enode.ID]*Cheque),
		peers:               make(map[enode.ID]*Peer),
		params:              NewDefaultParams(),
		paymentThreshold:    DefaultPaymentThreshold,
		disconnectThreshold: DefaultDisconnectThreshold,
		contractReference:   nil,
		oracle:              NewPriceOracle(),
	}
	sw.owner = sw.createOwner(prvkey, contract)
	return sw
}

// createOwner assings keys and addresses
func (s *Swap) createOwner(prvkey *ecdsa.PrivateKey, contract common.Address) *Owner {
	pubkey := &prvkey.PublicKey
	return &Owner{
		privateKey: prvkey,
		publicKey:  pubkey,
		Contract:   contract,
		address:    crypto.PubkeyToAddress(*pubkey),
	}
}

// DeploySuccess is for convenience log output
func (s *Swap) DeploySuccess() string {
	return fmt.Sprintf("contract: %s, owner: %s, deposit: %v, signer: %x", s.owner.Contract.Hex(), s.owner.address.Hex(), s.params.InitialDepositAmount, s.owner.publicKey)
}

// Add is the (sole) accounting function
// Swap implements the protocols.Balance interface
func (s *Swap) Add(amount int64, peer *protocols.Peer) (err error) {
	s.lock.Lock()
	defer s.lock.Unlock()

	// load existing balances from the state store
	err = s.loadState(peer)
	if err != nil && err != state.ErrNotFound {
		log.Error("error while loading balance for peer", "peer", peer.ID().String())
		return
	}

	// check if balance with peer is over the disconnect threshold
	if s.balances[peer.ID()] >= s.disconnectThreshold {
		// if so, return error in order to abort the transfer
		disconnectMessage := fmt.Sprintf("balance for peer %s is over the disconnect threshold %v, disconnecting", peer.ID().String(), s.disconnectThreshold)
		log.Warn(disconnectMessage)
		return errors.New(disconnectMessage)
	}

	// calculate new balance
	var newBalance int64
	newBalance, err = s.updateBalance(peer.ID(), amount)
	if err != nil {
		return
	}

	// check if balance with peer crosses the threshold
	// it is the peer with a negative balance who sends a cheque, thus we check
	// that the balance is *below* the threshold
	if newBalance <= -s.paymentThreshold {
		//if so, send cheque
		log.Warn(fmt.Sprintf("balance for peer %s went over the payment threshold %v, sending cheque", peer.ID().String(), s.paymentThreshold))
		err = s.sendCheque(peer.ID())
		if err != nil {
			log.Error(fmt.Sprintf("error while sending cheque to peer %s: %s", peer.ID().String(), err.Error()))
		} else {
			log.Info(fmt.Sprintf("successfully sent cheque to peer %s", peer.ID().String()))
		}
	}

	return
}

func (s *Swap) updateBalance(peer enode.ID, amount int64) (int64, error) {
	//adjust the balance
	//if amount is negative, it will decrease, otherwise increase
	s.balances[peer] += amount
	//save the new balance to the state store
	peerBalance := s.balances[peer]
	err := s.stateStore.Put(peer.String(), &peerBalance)
	if err != nil {
		log.Error("error while storing balance for peer", "peer", peer.String())
	}
	log.Debug("balance for peer after accounting", "peer", peer.String(), "balance", strconv.FormatInt(peerBalance, 10))
	return peerBalance, err
}

// logBalance is a helper function to log the current balance of a peer
func (s *Swap) logBalance(peer *protocols.Peer) {
	err := s.loadState(peer)
	if err != nil && err != state.ErrNotFound {
		log.Error(fmt.Sprintf("error while loading balance for peer %s", peer.String()))
	} else {
		log.Info(fmt.Sprintf("balance for peer %s is %d", peer.ID(), s.balances[peer.ID()]))
	}
}

// sendCheque sends a cheque to peer
func (s *Swap) sendCheque(peer enode.ID) error {
	swapPeer := s.getPeer(peer)
	cheque, err := s.createCheque(peer)
	if err != nil {
		log.Error("error while creating cheque: %s", err.Error())
		return err
	}

	log.Info(fmt.Sprintf("sending cheque with serial %d, amount %d, benficiary %v, contract %v", cheque.ChequeParams.Serial, cheque.ChequeParams.Amount, cheque.Beneficiary, cheque.Contract))
	s.cheques[peer] = cheque

	err = s.stateStore.Put(peer.String()+"_cheques", &cheque)
	// TODO: error handling might be quite more complex
	if err != nil {
		log.Error("error while storing the last cheque: %s", err.Error())
		return err
	}

	emit := &EmitChequeMsg{
		Cheque: cheque,
	}

	// reset balance;
	// TODO: if sending fails it should actually be roll backed...
	s.resetBalance(peer, int64(cheque.Amount))

	err = swapPeer.Send(context.TODO(), emit)
	return err
}

// Create a Cheque structure emitted to a specific peer as a beneficiary
// The serial and amount of the cheque will depend on the last cheque and current balance for this peer
// The cheque will be signed and point to the issuer's contract
func (s *Swap) createCheque(peer enode.ID) (*Cheque, error) {
	var cheque *Cheque
	var err error

	swapPeer := s.getPeer(peer)
	beneficiary := swapPeer.beneficiary

	peerBalance := s.balances[peer]
	// the balance should be negative here, we take the absolute value:
	honey := uint64(-peerBalance)

	// convert honey to ETH
	var amount uint64
	amount, err = s.oracle.GetPrice(honey)
	if err != nil {
		log.Error("error getting price from oracle", "err", err)
		return nil, err
	}

	// we need to ignore the error check when loading from the StateStore,
	// as an error might indicate that there is no existing cheque, which
	// could mean it's the first interaction, which is absolutely valid
	_ = s.loadCheque(peer)
	lastCheque := s.cheques[peer]

	if lastCheque == nil {
		cheque = &Cheque{
			ChequeParams: ChequeParams{
				Serial: uint64(1),
				Amount: uint64(amount),
			},
		}
	} else {
		cheque = &Cheque{
			ChequeParams: ChequeParams{
				Serial: lastCheque.Serial + 1,
				Amount: lastCheque.Amount + uint64(amount),
			},
		}
	}
	cheque.ChequeParams.Timeout = defaultCashInDelay
	cheque.ChequeParams.Contract = s.owner.Contract
	cheque.ChequeParams.Honey = uint64(honey)
	cheque.Beneficiary = beneficiary

	cheque.Sig, err = s.signContent(cheque)

	return cheque, err
}

<<<<<<< HEAD
// PeerBalance returns the balance for a given peer
func (s *Swap) PeerBalance(peer enode.ID) (int64, error) {
	s.lock.RLock()
	defer s.lock.RUnlock()
	var peerBalance int64
	var err error

	// load balance from memory
	peerBalance, keyExists := s.balances[peer]
	if !keyExists {
		// if not in memory, try to load balance from disk
		err = s.stateStore.Get(peer.String(), &peerBalance)
=======
// GetPeerBalance returns the balance for a given peer
func (s *Swap) GetPeerBalance(peer enode.ID) (int64, error) {
	s.lock.RLock()
	defer s.lock.RUnlock()
	if p, ok := s.balances[peer]; ok {
		return p, nil
>>>>>>> 579cebb9
	}
	return peerBalance, err
}

// Balances returns the balances for all known SWAP peers
func (s *Swap) Balances() (map[enode.ID]int64, error) {
	balances := make(map[enode.ID]int64)

	// get list of all known SWAP peers
	swapPeers, err := s.Peers()
	if err != nil {
		return nil, err
	}

	// get balance for list of peers
	for _, peer := range swapPeers {
		peerBalance, err := s.PeerBalance(peer)
		if err != nil {
			return nil, err
		}
		balances[peer] = peerBalance
	}

	return balances, nil
}

// Peers returns a list of every peer known through SWAP
func (s *Swap) Peers() (peers []enode.ID, err error) {
	s.lock.RLock()
	defer s.lock.RUnlock()

	knownPeers := make(map[enode.ID]bool)

	// get peer IDs from store
	storePeers, err := s.stateStore.Keys()
	if err != nil {
		return nil, err
	}

	// add store peers to result and mark as present
	for _, storePeer := range storePeers {
		peerID := enode.HexID(storePeer)
		knownPeers[peerID] = true
		peers = append(peers, peerID)
	}

	// add in-memory peers to result if not present
	for peerID := range s.balances {
		if _, peerExists := knownPeers[peerID]; !peerExists {
			peers = append(peers, peerID)
		}
	}

	return peers, nil
}

// GetLastCheque returns the last cheque for a given peer
func (s *Swap) GetLastCheque(peer enode.ID) (*Cheque, error) {
	s.lock.RLock()
	defer s.lock.RUnlock()

	if lc, ok := s.cheques[peer]; ok {
		return lc, nil
	}

	return nil, errors.New("Peer not found")
}

<<<<<<< HEAD
=======
//GetAllBalances returns the balances for all known peers
func (s *Swap) GetAllBalances() map[enode.ID]int64 {
	s.lock.RLock()
	defer s.lock.RUnlock()
	return s.balances
}

>>>>>>> 579cebb9
// loadStates loads balances from the state store (persisted)
func (s *Swap) loadState(peer *protocols.Peer) (err error) {
	var peerBalance int64
	peerID := peer.ID()
	//only load if the current instance doesn't already have this peer's
	//balance in memory
	if _, ok := s.balances[peerID]; !ok {
		err = s.stateStore.Get(peerID.String(), &peerBalance)
		s.balances[peerID] = peerBalance
	}
	return
}

//loadCheque loads the last cheque for a peer from the state store (persisted)
func (s *Swap) loadCheque(peer enode.ID) (err error) {
	//only load if the current instance doesn't already have this peer's
	//last cheque in memory
	var cheque *Cheque
	if _, ok := s.cheques[peer]; !ok {
		err = s.stateStore.Get(peer.String()+"_cheques", &cheque)
		s.cheques[peer] = cheque
	}
	return
}

// Close cleans up swap
func (s *Swap) Close() {
	s.stateStore.Close()
}

// resetBalance is called:
// * for the creditor: on cheque receival
// * for the debitor: on confirmation receival
func (s *Swap) resetBalance(peerID enode.ID, amount int64) {
	log.Info("resetting balance for peer", "peer", peerID.String(), "amount", amount)
	s.updateBalance(peerID, amount)
}

// encodeCheque encodes the cheque in the format used in the signing procedure
func (s *Swap) encodeCheque(cheque *Cheque) []byte {
	serialBytes := make([]byte, 32)
	amountBytes := make([]byte, 32)
	timeoutBytes := make([]byte, 32)
	// we need to write the last 8 bytes as we write a uint64 into a 32-byte array
	// encoded in BigEndian because EVM uses BigEndian encoding
	binary.BigEndian.PutUint64(serialBytes[24:], cheque.Serial)
	binary.BigEndian.PutUint64(amountBytes[24:], cheque.Amount)
	binary.BigEndian.PutUint64(timeoutBytes[24:], cheque.Timeout)
	// construct the actual cheque
	input := cheque.Contract.Bytes()
	input = append(input, cheque.Beneficiary.Bytes()...)
	input = append(input, serialBytes[:]...)
	input = append(input, amountBytes[:]...)
	input = append(input, timeoutBytes[:]...)

	return input
}

// sigHashCheque hashes the cheque using the prefix that would be added by eth_Sign
func (s *Swap) sigHashCheque(cheque *Cheque) []byte {
	input := crypto.Keccak256(s.encodeCheque(cheque))
	withPrefix := fmt.Sprintf("\x19Ethereum Signed Message:\n%d%s", len(input), input)
	return crypto.Keccak256([]byte(withPrefix))
}

// verifyChequeSig verifies the signature on the cheque
func (s *Swap) verifyChequeSig(cheque *Cheque, expectedSigner common.Address) error {
	sigHash := s.sigHashCheque(cheque)

	// copy signature to avoid modifying the original
	sig := make([]byte, len(cheque.Sig))
	copy(sig, cheque.Sig)
	// reduce the v value of the signature by 27 (see signContent)
	sig[len(sig)-1] -= 27
	pubKey, err := crypto.SigToPub(sigHash, sig)
	if err != nil {
		return err
	}

	if crypto.PubkeyToAddress(*pubKey) != expectedSigner {
		return ErrInvalidChequeSignature
	}

	return nil
}

// signContent signs the cheque
func (s *Swap) signContent(cheque *Cheque) ([]byte, error) {
	sig, err := crypto.Sign(s.sigHashCheque(cheque), s.owner.privateKey)
	if err != nil {
		return nil, err
	}
	// increase the v value by 27 as crypto.Sign produces 0 or 1 but the contract only accepts 27 or 28
	// this is to prevent malleable signatures. while not strictly necessary in this case the ECDSA implementation from Openzeppelin expects it.
	sig[len(sig)-1] += 27
	return sig, nil
}

// GetParams returns contract parameters (Bin, ABI) from the contract
func (s *Swap) GetParams() *swap.Params {
	return s.contractReference.ContractParams()
}

// Deploy deploys a new swap contract
func (s *Swap) Deploy(ctx context.Context, backend swap.Backend, path string) error {
	// TODO: What to do if the contract is already deployed?
	return s.deploy(ctx, backend, path)
}

// verifyContract checks if the bytecode found at address matches the expected bytecode
func (s *Swap) verifyContract(ctx context.Context, address common.Address) error {
	swap, err := swap.InstanceAt(address, s.backend)
	if err != nil {
		return err
	}

	return swap.ValidateCode(ctx, s.backend, address)
}

// getContractOwner retrieve the owner of the chequebook at address from the blockchain
func (s *Swap) getContractOwner(ctx context.Context, address common.Address) (common.Address, error) {
	swap, err := swap.InstanceAt(address, s.backend)
	if err != nil {
		return common.Address{}, err
	}

	return swap.Instance.Issuer(nil)
}

// deploy deploys the Swap contract
func (s *Swap) deploy(ctx context.Context, backend swap.Backend, path string) error {
	opts := bind.NewKeyedTransactor(s.owner.privateKey)
	// initial topup value
	opts.Value = big.NewInt(int64(s.params.InitialDepositAmount))
	opts.Context = ctx

	log.Info(fmt.Sprintf("Deploying new swap (owner: %v)", opts.From.Hex()))
	address, err := s.deployLoop(opts, backend, s.owner.address, defaultHarddepositTimeoutDuration)
	if err != nil {
		log.Error(fmt.Sprintf("unable to deploy swap: %v", err))
		return err
	}
	s.owner.Contract = address
	log.Info(fmt.Sprintf("swap deployed at %v (owner: %v)", address.Hex(), opts.From.Hex()))

	return err
}

// deployLoop repeatedly tries to deploy the swap contract .
func (s *Swap) deployLoop(opts *bind.TransactOpts, backend swap.Backend, owner common.Address, defaultHarddepositTimeoutDuration time.Duration) (addr common.Address, err error) {
	var tx *types.Transaction
	for try := 0; try < deployRetries; try++ {
		if try > 0 {
			time.Sleep(deployDelay)
		}

		if _, s.contractReference, tx, err = swap.Deploy(opts, backend, owner, defaultHarddepositTimeoutDuration); err != nil {
			log.Warn(fmt.Sprintf("can't send chequebook deploy tx (try %d): %v", try, err))
			continue
		}
		if addr, err = bind.WaitDeployed(opts.Context, backend, tx); err != nil {
			log.Warn(fmt.Sprintf("chequebook deploy error (try %d): %v", try, err))
			continue
		}
		return addr, nil
	}
	return addr, err
}<|MERGE_RESOLUTION|>--- conflicted
+++ resolved
@@ -269,7 +269,6 @@
 	return cheque, err
 }
 
-<<<<<<< HEAD
 // PeerBalance returns the balance for a given peer
 func (s *Swap) PeerBalance(peer enode.ID) (int64, error) {
 	s.lock.RLock()
@@ -282,14 +281,6 @@
 	if !keyExists {
 		// if not in memory, try to load balance from disk
 		err = s.stateStore.Get(peer.String(), &peerBalance)
-=======
-// GetPeerBalance returns the balance for a given peer
-func (s *Swap) GetPeerBalance(peer enode.ID) (int64, error) {
-	s.lock.RLock()
-	defer s.lock.RUnlock()
-	if p, ok := s.balances[peer]; ok {
-		return p, nil
->>>>>>> 579cebb9
 	}
 	return peerBalance, err
 }
@@ -358,16 +349,6 @@
 	return nil, errors.New("Peer not found")
 }
 
-<<<<<<< HEAD
-=======
-//GetAllBalances returns the balances for all known peers
-func (s *Swap) GetAllBalances() map[enode.ID]int64 {
-	s.lock.RLock()
-	defer s.lock.RUnlock()
-	return s.balances
-}
-
->>>>>>> 579cebb9
 // loadStates loads balances from the state store (persisted)
 func (s *Swap) loadState(peer *protocols.Peer) (err error) {
 	var peerBalance int64
