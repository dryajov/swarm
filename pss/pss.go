// Copyright 2018 The go-ethereum Authors
// This file is part of the go-ethereum library.
//
// The go-ethereum library is free software: you can redistribute it and/or modify
// it under the terms of the GNU Lesser General Public License as published by
// the Free Software Foundation, either version 3 of the License, or
// (at your option) any later version.
//
// The go-ethereum library is distributed in the hope that it will be useful,
// but WITHOUT ANY WARRANTY; without even the implied warranty of
// MERCHANTABILITY or FITNESS FOR A PARTICULAR PURPOSE. See the
// GNU Lesser General Public License for more details.
//
// You should have received a copy of the GNU Lesser General Public License
// along with the go-ethereum library. If not, see <http://www.gnu.org/licenses/>.

package pss

import (
	"bytes"
	"context"
	"crypto/ecdsa"
	"encoding/hex"
	"errors"
	"fmt"
	"sync"
	"time"

	"github.com/ethereum/go-ethereum/common"
	"github.com/ethereum/go-ethereum/metrics"
	"github.com/ethereum/go-ethereum/p2p"
	"github.com/ethereum/go-ethereum/p2p/enode"
	"github.com/ethereum/go-ethereum/rpc"
	"github.com/ethersphere/swarm/log"
	"github.com/ethersphere/swarm/network"
	"github.com/ethersphere/swarm/network/capability"
	"github.com/ethersphere/swarm/p2p/protocols"
	"github.com/ethersphere/swarm/pot"
	"github.com/ethersphere/swarm/pss/crypto"
	"github.com/ethersphere/swarm/pss/internal/ticker"
	"github.com/ethersphere/swarm/pss/internal/ttlset"
	"github.com/ethersphere/swarm/pss/message"
	"github.com/ethersphere/swarm/pss/outbox"
	"github.com/tilinna/clock"
)

const (
	defaultMsgTTL              = time.Second * 120
	defaultDigestCacheTTL      = time.Second * 10
	defaultSymKeyCacheCapacity = 512
	defaultMaxMsgSize          = 1024 * 1024
	defaultCleanInterval       = time.Second * 60 * 10
	defaultOutboxCapacity      = 10000
	defaultOutboxWorkers       = 100
	protocolName               = "pss"
	protocolVersion            = 2
	CapabilityID               = capability.CapabilityID(1)
	capabilitiesSend           = 0 // node sends pss messages
	capabilitiesReceive        = 1 // node processes pss messages
	capabilitiesForward        = 4 // node forwards pss messages on behalf of network
	capabilitiesPartial        = 5 // node accepts partially addressed messages
	capabilitiesEmpty          = 6 // node accepts messages with empty address
)

var (
	addressLength = len(pot.Address{})
)

var spec = &protocols.Spec{
	Name:       protocolName,
	Version:    protocolVersion,
	MaxMsgSize: defaultMaxMsgSize,
	Messages: []interface{}{
		message.Message{},
	},
}

// abstraction to enable access to p2p.protocols.Peer.Send
type senderPeer interface {
	Info() *p2p.PeerInfo
	ID() enode.ID
	Address() []byte
	Send(context.Context, interface{}) error
}

// per-key peer related information
// member `protected` prevents garbage collection of the instance
type peer struct {
	lastSeen  time.Time
	address   PssAddress
	protected bool
}

// Pss configuration parameters
type Params struct {
	MsgTTL              time.Duration
	CacheTTL            time.Duration
	privateKey          *ecdsa.PrivateKey
	SymKeyCacheCapacity int
	AllowRaw            bool // If true, enables sending and receiving messages without builtin pss encryption
	AllowForward        bool
}

// Sane defaults for Pss
func NewParams() *Params {
	return &Params{
		MsgTTL:              defaultMsgTTL,
		CacheTTL:            defaultDigestCacheTTL,
		SymKeyCacheCapacity: defaultSymKeyCacheCapacity,
	}
}

func (params *Params) WithPrivateKey(privatekey *ecdsa.PrivateKey) *Params {
	params.privateKey = privatekey
	return params
}

// Pss is the top-level struct, which takes care of message sending, receiving, decryption and encryption, message handler dispatchers
// and message forwarding. Implements node.Service
type Pss struct {
	*network.Kademlia // we can get the Kademlia address from this
	*KeyStore
	kademliaLB   *network.KademliaLoadBalancer
	forwardCache *ttlset.TTLSet
	gcTicker     *ticker.Ticker

	privateKey *ecdsa.PrivateKey // pss can have it's own independent key
	auxAPIs    []rpc.API         // builtins (handshake, test) can add APIs

	// sending and forwarding
	peers   map[string]*protocols.Peer // keep track of all peers sitting on the pssmsg routing layer
	peersMu sync.RWMutex

	msgTTL    time.Duration
	capstring string
	outbox    *outbox.Outbox

	// message handling
	handlers           map[message.Topic]map[*handler]bool // topic and version based pss payload handlers. See pss.Handle()
	handlersMu         sync.RWMutex
	topicHandlerCaps   map[message.Topic]*handlerCaps // caches capabilities of each topic's handlers
	topicHandlerCapsMu sync.RWMutex

	// process
	quitC chan struct{}
}

func (p *Pss) String() string {
	return fmt.Sprintf("pss: addr %x, pubkey %v", p.BaseAddr(), hex.EncodeToString(p.Crypto.SerializePublicKey(&p.privateKey.PublicKey)))
}

// Creates a new Pss instance.
//
// In addition to params, it takes a swarm network Kademlia
// and a FileStore storage for message cache storage.
func New(k *network.Kademlia, params *Params) (*Pss, error) {
	if params.privateKey == nil {
		return nil, errors.New("missing private key for pss")
	}

	clock := clock.Realtime() //TODO: Clock should be injected by Params so it can be mocked.

	c := p2p.Cap{
		Name:    protocolName,
		Version: protocolVersion,
	}
	ps := &Pss{
		Kademlia: k,
		KeyStore: loadKeyStore(),

		kademliaLB: network.NewKademliaLoadBalancer(k, false),
		privateKey: params.privateKey,
		quitC:      make(chan struct{}),

		peers:     make(map[string]*protocols.Peer),
		msgTTL:    params.MsgTTL,
		capstring: c.String(),

		handlers:         make(map[message.Topic]map[*handler]bool),
		topicHandlerCaps: make(map[message.Topic]*handlerCaps),
	}
	ps.forwardCache = ttlset.New(&ttlset.Config{
		EntryTTL: params.CacheTTL,
		Clock:    clock,
	})
	ps.gcTicker = ticker.New(&ticker.Config{
		Clock:    clock,
		Interval: params.CacheTTL,
		Callback: func() {
			ps.forwardCache.GC()
			metrics.GetOrRegisterCounter("pss.cleanfwdcache", nil).Inc(1)
		},
	})
	ps.outbox = outbox.NewOutbox(&outbox.Config{
		NumberSlots: defaultOutboxCapacity,
		NumWorkers:  defaultOutboxWorkers,
		Forward:     ps.forward,
	})

	cp := capability.NewCapability(CapabilityID, 8)
	cp.Set(capabilitiesSend)
	cp.Set(capabilitiesReceive)
	cp.Set(capabilitiesPartial)
	cp.Set(capabilitiesEmpty)
	if params.AllowForward {
		cp.Set(capabilitiesForward)
	}
	k.Capabilities.Add(cp)

	return ps, nil
}

/////////////////////////////////////////////////////////////////////
// SECTION: node.Service interface
/////////////////////////////////////////////////////////////////////

func (p *Pss) Start(srv *p2p.Server) error {
	go func() {
		ticker := time.NewTicker(defaultCleanInterval)
		defer ticker.Stop()
		for {
			select {
			case <-ticker.C:
				p.cleanKeys()
			case <-p.quitC:
				return
			}
		}
	}()

	// Forward outbox messages
	p.outbox.Start()

	log.Info("Started Pss")
	log.Info("Loaded EC keys", "pubkey", hex.EncodeToString(p.Crypto.SerializePublicKey(p.PublicKey())), "secp256", hex.EncodeToString(p.Crypto.CompressPublicKey(p.PublicKey())))
	return nil
}

func (p *Pss) Stop() error {
	log.Info("Pss shutting down")
	if err := p.gcTicker.Stop(); err != nil {
		return err
	}
	close(p.quitC)
<<<<<<< HEAD
	p.kademliaLB.Stop()
=======
	p.outbox.Stop()
>>>>>>> 3c1c30c6
	return nil
}

func (p *Pss) Protocols() []p2p.Protocol {
	return []p2p.Protocol{
		{
			Name:    spec.Name,
			Version: spec.Version,
			Length:  spec.Length(),
			Run:     p.Run,
		},
	}
}

func (p *Pss) Run(peer *p2p.Peer, rw p2p.MsgReadWriter) error {
	pp := protocols.NewPeer(peer, rw, spec)
	p.addPeer(pp)
	defer p.removePeer(pp)
	handle := func(ctx context.Context, msg interface{}) error {
		return p.handle(ctx, pp, msg)
	}
	return pp.Run(handle)
}

func (p *Pss) getPeer(peer *protocols.Peer) (pp *protocols.Peer, ok bool) {
	p.peersMu.RLock()
	defer p.peersMu.RUnlock()
	pp, ok = p.peers[peer.Peer.Info().ID]
	return
}

func (p *Pss) addPeer(peer *protocols.Peer) {
	p.peersMu.Lock()
	defer p.peersMu.Unlock()
	p.peers[peer.Peer.Info().ID] = peer
}

func (p *Pss) removePeer(peer *protocols.Peer) {
	p.peersMu.Lock()
	defer p.peersMu.Unlock()
	log.Trace("removing peer", "id", peer.Peer.Info().ID)
	delete(p.peers, peer.Peer.Info().ID)
}

func (p *Pss) APIs() []rpc.API {
	apis := []rpc.API{
		{
			Namespace: "pss",
			Version:   "1.0",
			Service:   NewAPI(p),
			Public:    true,
		},
	}
	apis = append(apis, p.auxAPIs...)
	return apis
}

// add API methods to the pss API
// must be run before node is started
func (p *Pss) addAPI(api rpc.API) {
	p.auxAPIs = append(p.auxAPIs, api)
}

// Returns the swarm Kademlia address of the pss node
func (p *Pss) BaseAddr() []byte {
	return p.Kademlia.BaseAddr()
}

// Returns the pss node's public key
func (p *Pss) PublicKey() *ecdsa.PublicKey {
	return &p.privateKey.PublicKey
}

/////////////////////////////////////////////////////////////////////
// SECTION: Message handling
/////////////////////////////////////////////////////////////////////

func (p *Pss) getTopicHandlerCaps(topic message.Topic) (hc *handlerCaps, found bool) {
	p.topicHandlerCapsMu.RLock()
	defer p.topicHandlerCapsMu.RUnlock()
	hc, found = p.topicHandlerCaps[topic]
	return
}

func (p *Pss) setTopicHandlerCaps(topic message.Topic, hc *handlerCaps) {
	p.topicHandlerCapsMu.Lock()
	defer p.topicHandlerCapsMu.Unlock()
	p.topicHandlerCaps[topic] = hc
}

// Links a handler function to a Topic
//
// All incoming messages with an envelope Topic matching the
// topic specified will be passed to the given Handler function.
//
// There may be an arbitrary number of handler functions per topic.
//
// Returns a deregister function which needs to be called to
// deregister the handler,
func (p *Pss) Register(topic *message.Topic, hndlr *handler) func() {
	p.handlersMu.Lock()
	defer p.handlersMu.Unlock()
	handlers := p.handlers[*topic]
	if handlers == nil {
		handlers = make(map[*handler]bool)
		p.handlers[*topic] = handlers
		log.Debug("registered handler", "capabilities", hndlr.caps)
	}
	if hndlr.caps == nil {
		hndlr.caps = &handlerCaps{}
	}
	handlers[hndlr] = true

	capabilities, ok := p.getTopicHandlerCaps(*topic)
	if !ok {
		capabilities = &handlerCaps{}
		p.setTopicHandlerCaps(*topic, capabilities)
	}

	if hndlr.caps.raw {
		capabilities.raw = true
	}
	if hndlr.caps.prox {
		capabilities.prox = true
	}
	return func() { p.deregister(topic, hndlr) }
}

func (p *Pss) deregister(topic *message.Topic, hndlr *handler) {
	p.handlersMu.Lock()
	defer p.handlersMu.Unlock()
	handlers := p.handlers[*topic]
	if len(handlers) > 1 {
		delete(p.handlers, *topic)
		// topic caps might have changed now that a handler is gone
		caps := &handlerCaps{}
		for h := range handlers {
			if h.caps.raw {
				caps.raw = true
			}
			if h.caps.prox {
				caps.prox = true
			}
		}
		p.setTopicHandlerCaps(*topic, caps)
		return
	}
	delete(handlers, hndlr)
}

// generic peer-specific handler for incoming messages
// calls pss msg handler asyncronously
func (p *Pss) handle(ctx context.Context, peer *protocols.Peer, msg interface{}) error {
	go func() {
		pssmsg, ok := msg.(*message.Message)
		if !ok {
			log.Error("invalid message type", "msg", msg)
			peer.Drop("invalid message type")
		}
		if err := p.handlePssMsg(ctx, pssmsg); err != nil {
			log.Warn("handler error", "err", err)
			peer.Drop(fmt.Sprintf("handler error %s", err))
		}
	}()
	return nil
}

// Filters incoming messages for processing or forwarding.
// Check if address partially matches
// If yes, it CAN be for us, and we process it
// Only passes error to pss protocol handler if payload is not valid pssmsg
func (p *Pss) handlePssMsg(ctx context.Context, pssmsg *message.Message) error {
	defer metrics.GetOrRegisterResettingTimer("pss.handle", nil).UpdateSince(time.Now())

	log.Trace("handler", "self", label(p.Kademlia.BaseAddr()), "topic", label(pssmsg.Topic[:]))
	if int64(pssmsg.Expire) < time.Now().Unix() {
		metrics.GetOrRegisterCounter("pss.expire", nil).Inc(1)
		log.Warn("pss filtered expired message", "from", hex.EncodeToString(p.Kademlia.BaseAddr()), "to", hex.EncodeToString(pssmsg.To))
		return nil
	}
	if p.checkFwdCache(pssmsg) {
		log.Trace("pss relay block-cache match (process)", "from", hex.EncodeToString(p.Kademlia.BaseAddr()), "to", (hex.EncodeToString(pssmsg.To)))
		return nil
	}
	p.addFwdCache(pssmsg)

	psstopic := pssmsg.Topic

	// raw is simplest handler contingency to check, so check that first
	var isRaw bool
	if pssmsg.Flags.Raw {
		if capabilities, ok := p.getTopicHandlerCaps(psstopic); ok {
			if !capabilities.raw {
				log.Warn("No handler for raw message", "topic", label(psstopic[:]))
				return nil
			}
		}
		isRaw = true
	}

	// check if we can be recipient:
	// - no prox handler on message and partial address matches
	// - prox handler on message and we are in prox regardless of partial address match
	// store this result so we don't calculate again on every handler
	var isProx bool
	if capabilities, ok := p.getTopicHandlerCaps(psstopic); ok {
		isProx = capabilities.prox
	}
	isRecipient := p.isSelfPossibleRecipient(pssmsg, isProx)
	if !isRecipient {
		log.Trace("pss msg forwarding ===>", "pss", hex.EncodeToString(p.BaseAddr()), "prox", isProx)
		return p.enqueue(pssmsg)
	}

	log.Trace("pss msg processing <===", "pss", hex.EncodeToString(p.BaseAddr()), "prox", isProx, "raw", isRaw, "topic", label(pssmsg.Topic[:]))
	if err := p.process(pssmsg, isRaw, isProx); err != nil {
		qerr := p.enqueue(pssmsg)
		if qerr != nil {
			return fmt.Errorf("process fail: processerr %v, queueerr: %v", err, qerr)
		}
	}
	return nil
}

// Entry point to processing a message for which the current node can be the intended recipient.
// Attempts symmetric and asymmetric decryption with stored keys.
// Dispatches message to all handlers matching the message topic
func (p *Pss) process(pssmsg *message.Message, raw bool, prox bool) error {
	defer metrics.GetOrRegisterResettingTimer("pss.process", nil).UpdateSince(time.Now())

	var err error
	var payload []byte
	var from PssAddress
	var asymmetric bool
	var keyid string
	var keyFunc func(pssMsg *message.Message) ([]byte, string, PssAddress, error)

	psstopic := pssmsg.Topic

	if raw {
		payload = pssmsg.Payload
	} else {
		if pssmsg.Flags.Symmetric {
			keyFunc = p.processSym
		} else {
			asymmetric = true
			keyFunc = p.processAsym
		}

		payload, keyid, from, err = keyFunc(pssmsg)
		if err != nil {
			return errors.New("decryption failed")
		}
	}

	if len(pssmsg.To) < addressLength || prox {
		err = p.enqueue(pssmsg)
	}
	p.executeHandlers(psstopic, payload, from, raw, prox, asymmetric, keyid)
	return err
}

// copy all registered handlers for respective topic in order to avoid data race or deadlock
func (p *Pss) getHandlers(topic message.Topic) (ret []*handler) {
	p.handlersMu.RLock()
	defer p.handlersMu.RUnlock()
	for k := range p.handlers[topic] {
		ret = append(ret, k)
	}
	return ret
}

func (p *Pss) executeHandlers(topic message.Topic, payload []byte, from PssAddress, raw bool, prox bool, asymmetric bool, keyid string) {
	defer metrics.GetOrRegisterResettingTimer("pss.execute-handlers", nil).UpdateSince(time.Now())

	handlers := p.getHandlers(topic)
	peer := p2p.NewPeer(enode.ID{}, hex.EncodeToString(from), []p2p.Cap{})
	for _, h := range handlers {
		if !h.caps.raw && raw {
			log.Warn("norawhandler")
			continue
		}
		if !h.caps.prox && prox {
			log.Warn("noproxhandler")
			continue
		}
		err := (h.f)(payload, peer, asymmetric, keyid)
		if err != nil {
			log.Warn("Pss handler failed", "err", err)
		}
	}
}

// will return false if using partial address
func (p *Pss) isSelfRecipient(msg *message.Message) bool {
	return bytes.Equal(msg.To, p.Kademlia.BaseAddr())
}

// test match of leftmost bytes in given message to node's Kademlia address
func (p *Pss) isSelfPossibleRecipient(msg *message.Message, prox bool) bool {
	local := p.Kademlia.BaseAddr()

	// if a partial address matches we are possible recipient regardless of prox
	// if not and prox is not set, we are surely not
	if bytes.Equal(msg.To, local[:len(msg.To)]) {

		return true
	} else if !prox {
		return false
	}

	depth := p.NeighbourhoodDepth()
	po, _ := network.Pof(p.Kademlia.BaseAddr(), msg.To, 0)
	log.Trace("selfpossible", "po", po, "depth", depth)

	return depth <= po
}

/////////////////////////////////////////////////////////////////////
// SECTION: Message sending
/////////////////////////////////////////////////////////////////////

func (p *Pss) enqueue(msg *message.Message) error {
	defer metrics.GetOrRegisterResettingTimer("pss.enqueue", nil).UpdateSince(time.Now())

	outboxMsg := outbox.NewOutboxMessage(msg)
	return p.outbox.Enqueue(outboxMsg)
}

// Send a raw message (any encryption is responsibility of calling client)
//
// Will fail if raw messages are disallowed
func (p *Pss) SendRaw(address PssAddress, topic message.Topic, msg []byte) error {
	defer metrics.GetOrRegisterResettingTimer("pss.send.raw", nil).UpdateSince(time.Now())

	if err := validateAddress(address); err != nil {
		return err
	}

	pssMsgParams := message.Flags{
		Raw: true,
	}

	pssMsg := message.New(pssMsgParams)
	pssMsg.To = address
	pssMsg.Expire = uint32(time.Now().Add(p.msgTTL).Unix())
	pssMsg.Payload = msg
	pssMsg.Topic = topic

	p.addFwdCache(pssMsg)

	return p.enqueue(pssMsg)
}

// Send a message using symmetric encryption
//
// Fails if the key id does not match any of the stored symmetric keys
func (p *Pss) SendSym(symkeyid string, topic message.Topic, msg []byte) error {
	symkey, err := p.GetSymmetricKey(symkeyid)
	if err != nil {
		return fmt.Errorf("missing valid send symkey %s: %v", symkeyid, err)
	}
	psp, ok := p.getPeerSym(symkeyid, topic)
	if !ok {
		return fmt.Errorf("invalid topic '%s' for symkey '%s'", topic.String(), symkeyid)
	}
	return p.send(psp.address, topic, msg, false, symkey)
}

// Send a message using asymmetric encryption
//
// Fails if the key id does not match any in of the stored public keys
func (p *Pss) SendAsym(pubkeyid string, topic message.Topic, msg []byte) error {
	if _, err := p.Crypto.UnmarshalPublicKey(common.FromHex(pubkeyid)); err != nil {
		return fmt.Errorf("Cannot unmarshal pubkey: %x", pubkeyid)
	}
	psp, ok := p.getPeerPub(pubkeyid, topic)
	if !ok {
		return fmt.Errorf("invalid topic '%s' for pubkey '%s'", topic.String(), pubkeyid)
	}
	return p.send(psp.address, topic, msg, true, common.FromHex(pubkeyid))
}

// Send is payload agnostic, and will accept any byte slice as payload
// It generates an envelope for the specified recipient and topic,
// and wraps the message payload in it.
// TODO: Implement proper message padding
func (p *Pss) send(to []byte, topic message.Topic, msg []byte, asymmetric bool, key []byte) error {
	metrics.GetOrRegisterCounter("pss.send", nil).Inc(1)

	if key == nil || bytes.Equal(key, []byte{}) {
		return fmt.Errorf("Zero length key passed to pss send")
	}
	wrapParams := &crypto.WrapParams{
		Sender: p.privateKey,
	}
	if asymmetric {
		pk, err := p.Crypto.UnmarshalPublicKey(key)
		if err != nil {
			return fmt.Errorf("Cannot unmarshal pubkey: %x", key)
		}
		wrapParams.Receiver = pk
	} else {
		wrapParams.SymmetricKey = key
	}
	// set up outgoing message container, which does encryption and envelope wrapping
	envelope, err := p.Crypto.Wrap(msg, wrapParams)
	if err != nil {
		return fmt.Errorf("failed to perform message encapsulation and encryption: %v", err)
	}
	log.Trace("pssmsg wrap done", "env", envelope, "mparams payload", hex.EncodeToString(msg), "to", hex.EncodeToString(to), "asym", asymmetric, "key", hex.EncodeToString(key))

	// prepare for devp2p transport
	pssMsgParams := message.Flags{
		Symmetric: !asymmetric,
	}
	pssMsg := message.New(pssMsgParams)
	pssMsg.To = to
	pssMsg.Expire = uint32(time.Now().Add(p.msgTTL).Unix())
	pssMsg.Payload = envelope
	pssMsg.Topic = topic

	return p.enqueue(pssMsg)
}

// sendFunc is a helper function that tries to send a message and returns true on success.
// It is set here for usage in production, and optionally overridden in tests.
var sendFunc = sendMsg

// tries to send a message, returns true if successful
func sendMsg(p *Pss, sp *network.Peer, msg *message.Message) bool {
	var isPssEnabled bool
	info := sp.Info()
	for _, capability := range info.Caps {
		if capability == p.capstring {
			isPssEnabled = true
			break
		}
	}
	if !isPssEnabled {
		log.Warn("peer doesn't have matching pss capabilities, skipping", "peer", info.Name, "caps", info.Caps, "peer", label(sp.BzzAddr.Address()))
		return false
	}

	// get the protocol peer from the forwarding peer cache
	pp, ok := p.getPeer(sp.BzzPeer.Peer)
	if !ok {
		log.Warn("peer no longer in our list, dropping message")
		return false
	}

	err := pp.Send(context.TODO(), msg)
	if err != nil {
		metrics.GetOrRegisterCounter("pss.pp.send.error", nil).Inc(1)
		log.Error(err.Error())
	}

	return err == nil
}

// Forwards a pss message to the peer(s) based on recipient address according to the algorithm
// described below. The recipient address can be of any length, and the byte slice will be matched
// to the MSB slice of the peer address of the equivalent length.
//
// If the recipient address (or partial address) is within the neighbourhood depth of the forwarding
// node, then it will be forwarded to all the nearest neighbours of the forwarding node. In case of
// partial address, it should be forwarded to all the peers matching the partial address, if there
// are any; otherwise only to one peer, closest to the recipient address. In any case, if the message
//// forwarding fails, the node should try to forward it to the next best peer, until the message is
//// successfully forwarded to at least one peer.
func (p *Pss) forward(msg *message.Message) error {
	metrics.GetOrRegisterCounter("pss.forward", nil).Inc(1)
	sent := 0 // number of successful sends
	to := make([]byte, addressLength)
	copy(to[:len(msg.To)], msg.To)
	neighbourhoodDepth := p.NeighbourhoodDepth()

	// luminosity is the opposite of darkness. the more bytes are removed from the address, the higher is darkness,
	// but the luminosity is less. here luminosity equals the number of bits given in the destination address.
	luminosityRadius := len(msg.To) * 8

	// proximity order function matching up to neighbourhoodDepth bits (po <= neighbourhoodDepth)
	pof := pot.DefaultPof(neighbourhoodDepth)

	// soft threshold for msg broadcast
	broadcastThreshold, _ := pof(to, p.BaseAddr(), 0)
	if broadcastThreshold > luminosityRadius {
		broadcastThreshold = luminosityRadius
	}

	var onlySendOnce bool // indicates if the message should only be sent to one peer with closest address

	// if measured from the recipient address as opposed to the base address (see Kademlia.EachConn
	// call below), then peers that fall in the same proximity bin as recipient address will appear
	// [at least] one bit closer, but only if these additional bits are given in the recipient address.
	if broadcastThreshold < luminosityRadius && broadcastThreshold < neighbourhoodDepth {
		broadcastThreshold++
		onlySendOnce = true
	}

	p.kademliaLB.EachBinDesc(to, func(bin network.LBBin) bool {
		if bin.ProximityOrder < broadcastThreshold && sent > 0 {
			// This bin is at the same distance as the node to the message. If already sent, we stop sending
			return false
		}
		for _, lbPeer := range bin.LBPeers {
			if sendFunc(p, lbPeer.Peer, msg) {
				lbPeer.Use()
				sent++
				if onlySendOnce {
					return false
				}
				if bin.ProximityOrder == addressLength*8 {
					// stop iterating if successfully sent to the exact recipient (perfect match of full address)
					return false //stop iterating
				}
			}
		}
		return true
	})

	// cache the message
	p.addFwdCache(msg)

	if sent == 0 {
		return errors.New("unable to forward to any peers")
	} else {
		return nil
	}
}
func label(b []byte) string {
	if len(b) == 0 {
		return "-"
	}
	l := 2
	if len(b) == 1 {
		l = 1
	}
	return fmt.Sprintf("%04x", b[:l])
}

// add a message to the cache
func (p *Pss) addFwdCache(msg *message.Message) error {
	defer metrics.GetOrRegisterResettingTimer("pss.addfwdcache", nil).UpdateSince(time.Now())
	return p.forwardCache.Add(msg.Digest())
}

// check if message is in the cache
func (p *Pss) checkFwdCache(msg *message.Message) bool {
	hit := p.forwardCache.Has(msg.Digest())
	if hit {
		metrics.GetOrRegisterCounter("pss.checkfwdcache.hit", nil).Inc(1)
	} else {
		metrics.GetOrRegisterCounter("pss.checkfwdcache.miss", nil).Inc(1)
	}
	return hit
}

func validateAddress(addr PssAddress) error {
	if len(addr) > addressLength {
		return errors.New("address too long")
	}
	return nil
}<|MERGE_RESOLUTION|>--- conflicted
+++ resolved
@@ -242,11 +242,8 @@
 		return err
 	}
 	close(p.quitC)
-<<<<<<< HEAD
+	p.outbox.Stop()
 	p.kademliaLB.Stop()
-=======
-	p.outbox.Stop()
->>>>>>> 3c1c30c6
 	return nil
 }
 
